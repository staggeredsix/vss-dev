--- conflicted
+++ resolved
@@ -11,10 +11,9 @@
 import numpy as np
 import torch
 
-<<<<<<< HEAD
+
 import os
-=======
->>>>>>> 4abb2193
+
 from .rag_db import RAGDatabase
 
 
@@ -22,17 +21,15 @@
     """Simple pipeline using local models via Ollama and Whisper."""
 
     def __init__(self, ollama_url: str = "http://localhost:11434", device: str | None = None,
-<<<<<<< HEAD
+
                  rag_db_dir: str = "data/db") -> None:
-=======
-                 rag_db_path: str = "rag_db.pkl") -> None:
->>>>>>> 4abb2193
+
         self.ollama_url = ollama_url.rstrip("/")
         if device is None:
             device = "cuda" if torch.cuda.is_available() else "cpu"
         self.device = device
         self.asr_model = whisper.load_model("small", device=self.device)
-<<<<<<< HEAD
+
         self.rag_db_dir = rag_db_dir
         os.makedirs(self.rag_db_dir, exist_ok=True)
 
@@ -40,19 +37,15 @@
         """Return the RAG database for a given source."""
         path = os.path.join(self.rag_db_dir, f"{source_id}.pkl")
         return RAGDatabase(path)
-=======
-        self.rag_db = RAGDatabase(rag_db_path)
->>>>>>> 4abb2193
+
 
     def transcribe(self, audio: Union[str, bytes, np.ndarray, None], source_id: str | None = None) -> str:
         """Transcribe audio from a path or raw bytes and cache the result."""
         if source_id:
-<<<<<<< HEAD
+
             db = self._db_for(source_id)
             cached = db.get_transcript()
-=======
-            cached = self.rag_db.get_transcript(source_id)
->>>>>>> 4abb2193
+
             if cached:
                 return cached
         if audio is None:
@@ -69,11 +62,9 @@
         result = self.asr_model.transcribe(input_data)
         text = result.get("text", "")
         if source_id:
-<<<<<<< HEAD
+
             db.add_transcript(text)
-=======
-            self.rag_db.add_transcript(source_id, text)
->>>>>>> 4abb2193
+
         return text
 
     def caption(self, image: Union[str, bytes, np.ndarray]) -> str:
@@ -114,12 +105,10 @@
         Returns a list of dicts ``{"time": float, "caption": str}``.
         """
         if source_id:
-<<<<<<< HEAD
+
             db = self._db_for(source_id)
             cached = db.get_captions()
-=======
-            cached = self.rag_db.get_captions(source_id)
->>>>>>> 4abb2193
+
             if cached:
                 return cached
 
@@ -168,11 +157,9 @@
         if progress:
             progress((total, total), desc="Done")
         if source_id:
-<<<<<<< HEAD
+
             db.add_captions(captions)
-=======
-            self.rag_db.add_captions(source_id, captions)
->>>>>>> 4abb2193
+
         return captions
 
     def caption_realtime(
@@ -188,12 +175,10 @@
         is slower than ``min_fps``. Batch size is always one for lowest latency.
         """
         if source_id:
-<<<<<<< HEAD
+
             db = self._db_for(source_id)
             cached = db.get_captions()
-=======
-            cached = self.rag_db.get_captions(source_id)
->>>>>>> 4abb2193
+
             if cached:
                 return cached
 
@@ -239,11 +224,9 @@
         t1.join()
         t2.join()
         if source_id:
-<<<<<<< HEAD
+
             db.add_captions(captions)
-=======
-            self.rag_db.add_captions(source_id, captions)
->>>>>>> 4abb2193
+
         return captions
 
     def rerank(self, query: str, docs: list[str]):
@@ -273,18 +256,13 @@
         """Generate an answer using RAG over the transcript and captions."""
 
         if source_id:
-<<<<<<< HEAD
+
             db = self._db_for(source_id)
             if transcript is None:
                 transcript = db.get_transcript()
             if captions is None:
                 captions = db.get_captions()
-=======
-            if transcript is None:
-                transcript = self.rag_db.get_transcript(source_id)
-            if captions is None:
-                captions = self.rag_db.get_captions(source_id)
->>>>>>> 4abb2193
+
 
         if transcript is None:
             transcript = ""
