import requests
import whisper
import base64


class LocalPipeline:
    """Simple pipeline using local models via Ollama and Whisper."""

    def __init__(self, ollama_url: str = "http://localhost:11434") -> None:
        self.ollama_url = ollama_url.rstrip("/")
        self.asr_model = whisper.load_model("small")

    def transcribe(self, audio_path: str) -> str:
        result = self.asr_model.transcribe(audio_path)
        return result.get("text", "")

    def caption(self, image_path: str) -> str:
        """Generate an image caption using the local VLM."""
        with open(image_path, "rb") as img:
            img_b64 = base64.b64encode(img.read()).decode()
<<<<<<< HEAD

        resp = requests.post(
            f"{self.ollama_url}/api/generate",
            json={
                "model": "llava-llama3:8b",
                "prompt": "Describe this image.",
                "images": [img_b64],
                "stream": False,
=======

        resp = requests.post(
            f"{self.ollama_url}/api/generate",
            json={
                "model": "llava-llama3:8b",
                "prompt": "Describe this image.",
                "images": [img_b64],

                "stream": False,

>>>>>>> 5c736a40
            },
        )
        resp.raise_for_status()
        return resp.json().get("response", "")

    def rerank(self, query: str, docs: list[str]):
        results = []
        for doc in docs:
            prompt = f"Query: {query}\nDocument: {doc}\nScore 0-1:"
            resp = requests.post(
                f"{self.ollama_url}/api/generate",
                json={
                    "model": "dengcao/Qwen3-Reranker-8B:Q5_K_M",
                    "prompt": prompt,
                    "stream": False,
                },
            )
            resp.raise_for_status()
            score = float(resp.json().get("response", "0").strip())
            results.append((doc, score))
        return sorted(results, key=lambda x: x[1], reverse=True)


    def answer(
        self, question: str, transcript: str, captions: list[str] | None = None
    ) -> str:
        """Generate an answer using the transcript and frame captions."""
        caption_text = "\n".join(captions or [])
        prompt = (
            f"Video transcript:\n{transcript}\n"
            f"Frame captions:\n{caption_text}\n\n"
            f"Question: {question}\n"
            "Answer the question and include the timestamp in mm:ss if relevant."
        )
        resp = requests.post(
            f"{self.ollama_url}/api/generate",
            json={
                "model": "llava-llama3:8b",
                "prompt": prompt,
                "stream": False,
            },
        )
        resp.raise_for_status()
        return resp.json().get("response", "")


if __name__ == "__main__":

    import argparse

    parser = argparse.ArgumentParser(description="Run local VSS pipeline")
    parser.add_argument("--ollama-url", default="http://localhost:11434", help="Base URL for Ollama server")
    parser.add_argument("--audio", default="audio.wav", help="Path to audio file")
    parser.add_argument("--image", default="frame.jpg", help="Path to image file")
    args = parser.parse_args()

    pipe = LocalPipeline(args.ollama_url)
    transcript = pipe.transcribe(args.audio)
    print("Transcript:", transcript)

    caption = pipe.caption(args.image)

    print("Caption:", caption)

    docs = ["doc one", "another document"]
    ranked = pipe.rerank("example query", docs)
    print("Reranked docs:", ranked)<|MERGE_RESOLUTION|>--- conflicted
+++ resolved
@@ -18,7 +18,7 @@
         """Generate an image caption using the local VLM."""
         with open(image_path, "rb") as img:
             img_b64 = base64.b64encode(img.read()).decode()
-<<<<<<< HEAD
+
 
         resp = requests.post(
             f"{self.ollama_url}/api/generate",
@@ -27,18 +27,7 @@
                 "prompt": "Describe this image.",
                 "images": [img_b64],
                 "stream": False,
-=======
 
-        resp = requests.post(
-            f"{self.ollama_url}/api/generate",
-            json={
-                "model": "llava-llama3:8b",
-                "prompt": "Describe this image.",
-                "images": [img_b64],
-
-                "stream": False,
-
->>>>>>> 5c736a40
             },
         )
         resp.raise_for_status()
