import requests
import whisper
import base64


class LocalPipeline:
    """Simple pipeline using local models via Ollama and Whisper."""

    def __init__(self, ollama_url: str = "http://localhost:11434") -> None:
        self.ollama_url = ollama_url.rstrip("/")
        self.asr_model = whisper.load_model("small")

    def transcribe(self, audio_path: str) -> str:
        result = self.asr_model.transcribe(audio_path)
        return result.get("text", "")

    def caption(self, image_path: str) -> str:
        """Generate an image caption using the local VLM."""
        with open(image_path, "rb") as img:
            img_b64 = base64.b64encode(img.read()).decode()

        resp = requests.post(
            f"{self.ollama_url}/api/generate",
            json={
                "model": "llava-llama3:8b",
                "prompt": "Describe this image.",
                "images": [img_b64],
<<<<<<< HEAD
                "stream": False,
=======
>>>>>>> 8c08f849
            },
        )
        resp.raise_for_status()
        return resp.json().get("response", "")

    def rerank(self, query: str, docs: list[str]):
        results = []
        for doc in docs:
            prompt = f"Query: {query}\nDocument: {doc}\nScore 0-1:"
            resp = requests.post(
                f"{self.ollama_url}/api/generate",
                json={
                    "model": "dengcao/Qwen3-Reranker-8B:Q5_K_M",
                    "prompt": prompt,
                    "stream": False,
                },
            )
            resp.raise_for_status()
            score = float(resp.json().get("response", "0").strip())
            results.append((doc, score))
        return sorted(results, key=lambda x: x[1], reverse=True)


    def answer(self, question: str, transcript: str) -> str:
        """Generate an answer from the video transcript."""
        prompt = (
            f"Video transcript:\n{transcript}\n\nQuestion: {question}\n"
            "Answer the question and include the timestamp in mm:ss if relevant."
        )
        resp = requests.post(
            f"{self.ollama_url}/api/generate",
            json={
                "model": "llava-llama3:8b",
                "prompt": prompt,
                "stream": False,
            },
        )
        resp.raise_for_status()
        return resp.json().get("response", "")


if __name__ == "__main__":

    import argparse

    parser = argparse.ArgumentParser(description="Run local VSS pipeline")
    parser.add_argument("--ollama-url", default="http://localhost:11434", help="Base URL for Ollama server")
    parser.add_argument("--audio", default="audio.wav", help="Path to audio file")
    parser.add_argument("--image", default="frame.jpg", help="Path to image file")
    args = parser.parse_args()

    pipe = LocalPipeline(args.ollama_url)
    transcript = pipe.transcribe(args.audio)
    print("Transcript:", transcript)

    caption = pipe.caption(args.image)

    print("Caption:", caption)

    docs = ["doc one", "another document"]
    ranked = pipe.rerank("example query", docs)
    print("Reranked docs:", ranked)<|MERGE_RESOLUTION|>--- conflicted
+++ resolved
@@ -25,10 +25,9 @@
                 "model": "llava-llama3:8b",
                 "prompt": "Describe this image.",
                 "images": [img_b64],
-<<<<<<< HEAD
+
                 "stream": False,
-=======
->>>>>>> 8c08f849
+
             },
         )
         resp.raise_for_status()
