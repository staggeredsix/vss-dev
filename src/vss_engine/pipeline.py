--- conflicted
+++ resolved
@@ -21,10 +21,6 @@
         with open(image_path, "rb") as img:
             img_b64 = base64.b64encode(img.read()).decode()
 
-<<<<<<< HEAD
-=======
-
->>>>>>> 8ac5ac08
         resp = requests.post(
             f"{self.ollama_url}/api/generate",
             json={
@@ -32,15 +28,12 @@
                 "prompt": "Describe this image.",
                 "images": [img_b64],
                 "stream": False,
-<<<<<<< HEAD
-=======
 
->>>>>>> 8ac5ac08
             },
         )
         resp.raise_for_status()
         return resp.json().get("response", "")
-<<<<<<< HEAD
+
 
     def caption_frames(self, image_paths: list[str]) -> list[str]:
         """Caption images in batches of five frames."""
@@ -70,8 +63,7 @@
                 batch_caps.extend([""] * (len(batch) - len(batch_caps)))
             captions.extend(batch_caps[: len(batch)])
         return captions
-=======
->>>>>>> 8ac5ac08
+
 
     def rerank(self, query: str, docs: list[str]):
         results = []
