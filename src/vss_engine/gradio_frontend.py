import argparse
import os
import re

import shutil

import subprocess
import tempfile
from pathlib import Path

import gradio as gr

# Allow importing pipeline when executed from repository root
sys_path = Path(__file__).resolve().parent
import sys

sys.path.append(str(sys_path))
from pipeline import LocalPipeline


def extract_media(video_path: str | os.PathLike):
    """Extract audio and all frames using ffmpeg."""
    if not shutil.which("ffmpeg"):
        raise RuntimeError("ffmpeg is required but not installed")

    video_path = os.fspath(video_path)

    tmpdir = tempfile.mkdtemp()
    audio_path = os.path.join(tmpdir, "audio.wav")
<<<<<<< HEAD
    frames_dir = os.path.join(tmpdir, "frames")
    os.makedirs(frames_dir, exist_ok=True)
=======
    frame_path = os.path.join(tmpdir, "frame.jpg")
>>>>>>> 5c736a40

    try:
        res = subprocess.run(
            [
                "ffmpeg",
                "-i",
                video_path,
                "-vn",
                "-acodec",
                "pcm_s16le",
                "-ar",
                "16000",
                "-ac",
                "1",
                audio_path,
            ],
            check=True,
            stdout=subprocess.PIPE,
            stderr=subprocess.PIPE,
            text=True,
        )

        subprocess.run(
            [
                "ffmpeg",
                "-i",
                video_path,
                os.path.join(frames_dir, "frame_%05d.jpg"),
            ],
            check=True,
            stdout=subprocess.PIPE,
            stderr=subprocess.PIPE,
            text=True,
        )
    except subprocess.CalledProcessError as e:
        msg = e.stderr.strip() if e.stderr else str(e)
        raise RuntimeError(f"ffmpeg failed: {msg}") from e

    frame_paths = sorted(
        str(p) for p in Path(frames_dir).glob("frame_*.jpg")
    )
    return audio_path, frame_paths, tmpdir


class GradioApp:
    def __init__(self, ollama_url: str):
        self.pipeline = LocalPipeline(ollama_url)
        self.transcript = ""
        self.frames: list[str] = []
        self.captions: list[str] = []

    def process_upload(self, video_file):
        if video_file is None:
            return "", ""
        audio, self.frames, tmp = extract_media(video_file)
        self.transcript = self.pipeline.transcribe(audio)
        self.captions = [self.pipeline.caption(f) for f in self.frames]
        caption = self.captions[0] if self.captions else ""
        # cleanup tmpdir later
        return self.transcript, caption

    def answer(self, question, history):
        if not self.transcript:
<<<<<<< HEAD
            history.append({"role": "user", "content": question})
            history.append({"role": "assistant", "content": "Upload a video first."})
            return history
        response = self.pipeline.answer(question, self.transcript, self.captions)
=======
            return history + [
                [question, "Upload a video first."],
            ]
        response = self.pipeline.answer(question, self.transcript)
>>>>>>> 5c736a40
        ts_match = re.search(r"(\d{1,2}:\d{2})", response)
        if ts_match:
            mmss = ts_match.group(1)
            m, s = map(int, mmss.split(":"))
            sec = m * 60 + s
            link = f'<a href="#" onclick="document.getElementById(\'video\').currentTime={sec}; return false;">{mmss}</a>'
            response = response.replace(mmss, link)
        history.append({"role": "user", "content": question})
        history.append({"role": "assistant", "content": response})
        return history

    def launch(self):
        with gr.Blocks() as demo:
            state = gr.State([])
            video = gr.Video(label="Video", elem_id="video")
            transcript_box = gr.Textbox(label="Transcript")
            caption_box = gr.Textbox(label="Caption")
            chatbot = gr.Chatbot(type="messages")
            question = gr.Textbox(label="Question")
            send = gr.Button("Ask")

            video.upload(self.process_upload, inputs=video, outputs=[transcript_box, caption_box])
            send.click(self.answer, inputs=[question, chatbot], outputs=chatbot)
        demo.launch()


def main():
    parser = argparse.ArgumentParser()
    parser.add_argument("--ollama-url", default="http://localhost:11434")
    args = parser.parse_args()
    app = GradioApp(args.ollama_url)
    app.launch()


if __name__ == "__main__":
    main()<|MERGE_RESOLUTION|>--- conflicted
+++ resolved
@@ -27,12 +27,10 @@
 
     tmpdir = tempfile.mkdtemp()
     audio_path = os.path.join(tmpdir, "audio.wav")
-<<<<<<< HEAD
+
     frames_dir = os.path.join(tmpdir, "frames")
     os.makedirs(frames_dir, exist_ok=True)
-=======
-    frame_path = os.path.join(tmpdir, "frame.jpg")
->>>>>>> 5c736a40
+
 
     try:
         res = subprocess.run(
@@ -96,17 +94,12 @@
 
     def answer(self, question, history):
         if not self.transcript:
-<<<<<<< HEAD
+
             history.append({"role": "user", "content": question})
             history.append({"role": "assistant", "content": "Upload a video first."})
             return history
         response = self.pipeline.answer(question, self.transcript, self.captions)
-=======
-            return history + [
-                [question, "Upload a video first."],
-            ]
-        response = self.pipeline.answer(question, self.transcript)
->>>>>>> 5c736a40
+
         ts_match = re.search(r"(\d{1,2}:\d{2})", response)
         if ts_match:
             mmss = ts_match.group(1)
